--- conflicted
+++ resolved
@@ -161,14 +161,9 @@
 
     Export
     
-<<<<<<< HEAD
     This pop-up menu contains options for saving summarized experience data or 
     the plot. Data is saved as a CSV file. The plot is saved as a png file.
-=======
-    This pop-up menu contains options for saving summarized experience data, the
-    plot, or the table. Data is saved as a CSV file. The plot and table are 
-    saved as png files.
->>>>>>> 49503bc9
+
 
     Examples 
     ----------
